--- conflicted
+++ resolved
@@ -15,17 +15,12 @@
           - stable
           - beta
           - nightly
-<<<<<<< HEAD
-    # env:
-=======
         update-liboqs:
           - true
           - false
-    env:
->>>>>>> 3cc9d317
+      # env:  # auto-allocated in runtime
       # 20 MiB stack
       # RUST_MIN_STACK: 20971520
-
     steps:
       - uses: actions/checkout@v4
         with:
